import math
import numpy as np
import numpy.typing as npt
import random
import scipy.interpolate
from dtaidistance import dtw_barycenter
<<<<<<< HEAD
from typing import List, Dict, Any, Optional, Tuple, Union
=======
from typing import List, Dict, Any, Optional
>>>>>>> 702b269e
from tensorflow.python.types.core import TensorLike

import logging


AugmentationOutput = Union[TensorLike, Tuple[TensorLike, TensorLike]]


logger = logging.getLogger("augmentations")
logger.setLevel(logging.DEBUG)


class BaseAugmenter:
    def __init__(
        self,
        per_feature: bool,
    ):
        self.per_channel = per_feature

    def _get_seeds(self, total_num: int, n_seeds: int) -> TensorLike:
        seeds_idx = np.random.choice(range(total_num), size=n_seeds, replace=True)
        return seeds_idx

    def generate(
        self, X: TensorLike, y: Optional[TensorLike] = None, n_samples: int = 1
<<<<<<< HEAD
    ) -> AugmentationOutput:
=======
    ) -> TensorLike:
>>>>>>> 702b269e
        raise NotImplementedError


class BaseCompose:
    def __init__(
        self,
        augmentations: List[BaseAugmenter],
    ):
        if isinstance(augmentations, (BaseCompose, BaseAugmenter)):
            augmentations = [augmentations]

        self.augmentations = augmentations

    def __len__(self) -> int:
        return len(self.augmentations)

    def __call__(self, *args, **data) -> Dict[str, Any]:
        raise NotImplementedError

    def __getitem__(self, item: int) -> BaseAugmenter:
        return self.augmentations[item]


class GaussianNoise(BaseAugmenter):
    """Apply noise to the input time series.
    Args:
        variance ((float, float) or float): variance range for noise. If var_limit is a single float, the range
            will be (0, var_limit). Default: (10.0, 50.0).
        mean (float): mean of the noise. Default: 0
        per_feature (bool): if set to True, noise will be sampled for each feature independently.
            Otherwise, the noise will be sampled once for all features. Default: True
    """

    def __init__(
        self,
        per_feature: bool = True,
    ):
        super(GaussianNoise, self).__init__(per_feature)

<<<<<<< HEAD
    def generate(self, X: TensorLike, y: Optional[TensorLike] = None, n_samples: int = 1,
                 mean: float = 0, variance: float = 1.0,) -> AugmentationOutput:
        """
        Generate synthetic data with Gaussian noise.

        :param X: Input data tensor of shape (n_data, n_timesteps, n_features).
        :type X: TensorLike

        :param y: Optional labels tensor. If provided, labels will also be returned
        :type y: Optional[TensorLike]

        :param n_samples: Number of augmented samples to generate. Default is 1.
        :type n_samples: int

        :param mean: The mean of the noise. Default is 0.
        :type mean: float

        :param variance: The variance of the noise. Default is 1.0.
        :type variance: float

        :return: Augmented data tensor of shape (n_samples, n_timesteps, n_features) and optionally augmented labels if 'y' is provided.
        :rtype: Union[TensorLike, Tuple[TensorLike, TensorLike]]
        """
=======
    def generate(
        self, X: TensorLike, y: Optional[TensorLike] = None, n_samples: int = 1
    ) -> TensorLike:
>>>>>>> 702b269e
        seeds_idx = self._get_seeds(total_num=X.shape[0], n_seeds=n_samples)

        sigma = variance**0.5
        has_labels = y is not None
        if self.per_channel:
            gauss = np.random.normal(
<<<<<<< HEAD
                mean, sigma, (n_samples, X.shape[1], X.shape[2])
=======
                self.mean, sigma, (n_samples, X.shape[1], X.shape[2])
>>>>>>> 702b269e
            )
        else:
            gauss = np.random.normal(mean, sigma, (n_samples, X.shape[1]))
            gauss = np.expand_dims(gauss, -1)
        synthetic_X = X[seeds_idx] + gauss
        if has_labels:
            synthetic_y = y[seeds_idx]
            return np.array(synthetic_X), np.array(synthetic_y)
        else:
            return np.array(synthetic_X)


class SliceAndShuffle(BaseAugmenter):
    """Slice the time series in k pieces and create a new time series by shuffling.
    Args:
        per_feature (bool): if set to True, each time series is sliced independently.
            Otherwise, all features are sliced in the same way. Default: True
    """

    def __init__(
        self,
        per_feature: bool = False,
    ):
        super(SliceAndShuffle, self).__init__(per_feature)

<<<<<<< HEAD
    def generate(self, X: TensorLike, y: Optional[TensorLike] = None, n_samples: int = 1, n_segments: int = 2) -> AugmentationOutput:
        """
        Generate synthetic data using Slice-And-Shuffle strategy. Slices are randomly selected.

        :param X: Input data tensor of shape (n_data, n_timesteps, n_features).
        :type X: TensorLike

        :param y: Optional labels tensor. If provided, labels will also be returned
        :type y: Optional[TensorLike]

        :param n_segments: The number of slices, default is 2.
        :type n_segments: int

        :param n_samples: Number of augmented samples to generate. Default is 1.
        :type n_samples: int

        :return: Augmented data tensor of shape (n_samples, n_timesteps, n_features) and optionally augmented labels if 'y' is provided.
        :rtype: Union[TensorLike, Tuple[TensorLike, TensorLike]]
        """
        assert 0 < n_segments <= X.shape[1]
=======
    def generate(
        self, X: TensorLike, y: Optional[TensorLike] = None, n_samples: int = 1
    ) -> TensorLike:
        assert 0 < self.n_segments < X.shape[1]
>>>>>>> 702b269e

        seeds_idx = self._get_seeds(total_num=X.shape[0], n_seeds=n_samples)

        synthetic_data = []
        has_labels = y is not None
        if has_labels:
            new_labels = []
        for i in seeds_idx:
            sequence = X[i]
            if self.per_channel:
                raise NotImplementedError(
                    "SliceAndShuffle separately by feature is not supported yet."
                )
            else:
                # Randomly pick n_segments-1 points where to slice
                idxs = np.random.randint(0, sequence.shape[0], size=n_segments - 1)
                slices = []
                start_idx = 0
                for j in sorted(idxs):
                    s = sequence[start_idx:j]
                    start_idx = j
                    slices.append(s)
                slices.append(sequence[start_idx:])
                np.random.shuffle(slices)
            synthetic_data.append(sequence)
            if has_labels:
                new_labels.append(y[i])
        if has_labels:
            return np.array(synthetic_data), np.array(new_labels)
        else:
            return np.array(synthetic_data)


class Shuffle(BaseAugmenter):
    """
    Shuffles time series features.
    Shuffling is beneficial when each feature corresponds to interchangeable sensors.
    """

    def __init__(self):
        super(Shuffle, self).__init__(per_feature=False)

    def _n_repeats(self, n: int, total_num: int) -> int:
        return math.ceil(n / total_num)

<<<<<<< HEAD
    def generate(self, X: TensorLike, y: Optional[TensorLike] = None, n_samples: int = 1) -> AugmentationOutput:
        """
        Generate synthetic data using Shuffle strategy.
        Features are randomly shuffled to generate novel samples.
=======
    def generate(
        self, X: TensorLike, y: Optional[TensorLike] = None, n_samples: int = 1
    ) -> TensorLike:
        seeds_idx = self._get_seeds(X.shape[0], n_samples)
        n_features = X.shape[2]
>>>>>>> 702b269e

        :param X: Input data tensor of shape (n_data, n_timesteps, n_features).
        :type X: TensorLike

        :param y: Optional labels tensor. If provided, labels will also be returned
        :type y: Optional[TensorLike]

        :param n_samples: Number of augmented samples to generate. Default is 1.
        :type n_samples: int

        :return: Augmented data tensor of shape (n_samples, n_timesteps, n_features) and optionally augmented labels if 'y' is provided.
        :rtype: Union[TensorLike, Tuple[TensorLike, TensorLike]]
        """
        seeds_idx = self._get_seeds(total_num=X.shape[0], n_seeds=n_samples)
        n_features = X.shape[2]
        n_repeats = self._n_repeats(n_samples, total_num=len(X))
        shuffle_ids = [
            np.random.choice(np.arange(n_features), n_features, replace=False)
            for _ in range(n_repeats)
        ]

        synthetic_data = []
        has_labels = y is not None
        if has_labels:
            new_labels = []
        for num, i in enumerate(seeds_idx):
            sequence = X[i]
            id_repeat = self._n_repeats(num + 1, total_num=len(X))
            synthetic_data.append(sequence[:, shuffle_ids[id_repeat - 1]])
            if has_labels:
                new_labels.append(y[i])
        if has_labels:
            return np.array(synthetic_data), np.array(new_labels)
        else:
            return np.array(synthetic_data)


class MagnitudeWarping(BaseAugmenter):
    """
    Magnitude warping changes the magnitude of each
    sample by convolving the data window with a smooth curve varying around one
    https://dl.acm.org/doi/pdf/10.1145/3136755.3136817
    """

    def __init__(self):
        super(MagnitudeWarping, self).__init__(per_feature=False)

<<<<<<< HEAD
    def generate(self, X: TensorLike, y: Optional[TensorLike] = None, n_samples: int = 1, sigma: float = 0.2, n_knots: int = 4) -> AugmentationOutput:
        """
        Generates augmented samples via MagnitudeWarping for (X, y)

        :param X: Input data tensor of shape (n_data, n_timesteps, n_features).
        :type X: TensorLike

        :param y: Optional labels tensor. If provided, labels will also be returned
        :type y: Optional[TensorLike]

        :param n_samples: Number of augmented samples to generate. Default is 1.
        :type n_samples: int

        :param sigma: Standard deviation for the random warping. Default is 0.2.
        :type sigma: float

        :param n_knots: Number of knots used for warping curve. Default is 4.
        :type n_knots: int

        :return: Augmented data tensor of shape (n_samples, n_timesteps, n_features) and optionally augmented labels if 'y' is provided.
        :rtype: Union[TensorLike, Tuple[TensorLike, TensorLike]]
        """
=======
    def generate(
        self,
        X: TensorLike,
        y: Optional[TensorLike] = None,
        n_samples: int = 1,
        sigma: float = 0.2,
        knot: int = 4,
    ) -> TensorLike:
>>>>>>> 702b269e
        n_data = X.shape[0]
        n_timesteps = X.shape[1]
        n_features = X.shape[2]

        orig_steps = np.arange(n_timesteps)
<<<<<<< HEAD
        random_warps = np.random.normal(loc=1.0, scale=sigma, size=(n_samples, n_knots + 2, n_features))
        warp_steps = (np.ones(
            (n_features, 1)) * (np.linspace(0, n_timesteps - 1., num=n_knots + 2))).T
=======
        random_warps = np.random.normal(
            loc=1.0, scale=sigma, size=(n_samples, knot + 2, n_features)
        )
        warp_steps = (
            np.ones((n_features, 1)) * (np.linspace(0, n_timesteps - 1.0, num=knot + 2))
        ).T
>>>>>>> 702b269e
        result = np.zeros((n_samples, n_timesteps, n_features))
        has_labels = y is not None

        if has_labels:
            result_y = np.zeros((n_samples, 1))

        for i in range(n_samples):
            random_sample_id = random.randint(0, n_data - 1)
            warper = np.array(
                [
                    scipy.interpolate.CubicSpline(
                        warp_steps[:, dim], random_warps[i, :, dim]
                    )(orig_steps)
                    for dim in range(n_features)
                ]
            ).T
            result[i] = X[random_sample_id] * warper
            if has_labels:
                result_y[i] = y[random_sample_id]
        if has_labels:
            return result, result_y
        else:
            return result


class WindowWarping(BaseAugmenter):
    """
    https://halshs.archives-ouvertes.fr/halshs-01357973/document
    """

    def __init__(self):
        super(WindowWarping, self).__init__(per_feature=False)

<<<<<<< HEAD
    def generate(self, X: TensorLike, y: Optional[TensorLike] = None, window_ratio: float = 0.2, scales: Tuple = (0.25, 1.0), n_samples: int = 1) -> AugmentationOutput:
        """
        Generates augmented samples via MagnitudeWarping for (X, y)

        :param X: Input data tensor of shape (n_data, n_timesteps, n_features).
        :type X: TensorLike

        :param y: Optional labels tensor. If provided, labels will also be returned
        :type y: Optional[TensorLike]

        :param window_ratio: The ratio of the window size relative to the total number of timesteps.
            Default is 0.2.
        :type window_ratio: float

        :param scale: A tuple specifying the scale range for warping.
            Default is (0.25, 1.0).
        :type scale: tuple

        :param n_samples: Number of augmented samples to generate. Default is 1.
        :type n_samples: int

        :return: Augmented data tensor of shape (n_samples, n_timesteps, n_features) and optionally augmented labels if 'y' is provided.
        :rtype: Union[TensorLike, Tuple[TensorLike, TensorLike]]
        """
=======
    def generate(
        self,
        X: TensorLike,
        y: Optional[TensorLike] = None,
        window_ratio=0.2,
        scales=[0.25, 1.0],
        n_samples=1,
    ):
>>>>>>> 702b269e
        n_data = X.shape[0]
        n_timesteps = X.shape[1]
        n_features = X.shape[2]

        scales_per_sample = np.random.choice(scales, n_samples)
        warp_size = max(np.round(window_ratio * n_timesteps).astype(np.int64), 1)
<<<<<<< HEAD
=======
        window_starts = np.random.randint(
            low=0, high=n_timesteps - warp_size, size=(n_samples)
        )
        window_ends = window_starts + warp_size
>>>>>>> 702b269e

        result = np.zeros((n_samples, n_timesteps, n_features))
        result_y = np.zeros((n_samples, 1))
        has_labels = y is not None
        for i in range(n_samples):
            window_starts = np.random.randint(
                low=0, high=n_timesteps - warp_size,
                size=(n_samples))
            window_ends = window_starts + warp_size
            random_sample_id = random.randint(0, n_data - 1)
            random_sample = X[random_sample_id]

            for dim in range(n_features):
<<<<<<< HEAD
                start_seg = random_sample[:window_starts[i], dim]
=======
                random_sample_id = random.randint(0, n_data - 1)
                random_sample = X[random_sample_id]
                start_seg = random_sample[: window_starts[i], dim]
>>>>>>> 702b269e
                warp_ts_size = max(round(warp_size * scales_per_sample[i]), 1)
                window_seg = np.interp(
                    x=np.linspace(0, warp_size - 1, num=warp_ts_size),
                    xp=np.arange(warp_size),
                    fp=random_sample[window_starts[i] : window_ends[i], dim],
                )
                end_seg = random_sample[window_ends[i] :, dim]
                warped = np.concatenate((start_seg, window_seg, end_seg))
                result[i, :, dim] = np.interp(
                    np.arange(n_timesteps),
                    np.linspace(0, n_timesteps - 1.0, num=warped.size),
                    warped,
                ).T
                if has_labels:
                    result_y[i] = y[random_sample_id]

        if has_labels:
            return result, result_y
        else:
            return result


class DTWBarycentricAveraging(BaseAugmenter):
    """
    DTW Barycenter Averaging (DBA) [1] method estimated through
        Expectation-Maximization algorithm [2] as in https://github.com/tslearn-team/tslearn/
    ----------
    References
    ----------
    .. [1] F. Petitjean, A. Ketterlin & P. Gancarski. A global averaging method
       for dynamic time warping, with applications to clustering. Pattern
       Recognition, Elsevier, 2011, Vol. 44, Num. 3, pp. 678-693
    .. [2] D. Schultz and B. Jain. Nonsmooth Analysis and Subgradient Methods
       for Averaging in Dynamic Time Warping Spaces.
       Pattern Recognition, 74, 340-358.
    """

    def __init__(self):
        super(DTWBarycentricAveraging, self).__init__(per_feature=False)
<<<<<<< HEAD
=======
        self.data = None
>>>>>>> 702b269e

    def generate(
        self,
        X: TensorLike,
        y: Optional[TensorLike] = None,
        n_samples: int = 1,
<<<<<<< HEAD
        num_initial_samples: Optional[int] = None,
        initial_timeseries: Optional[List[TensorLike]] = None,
        initial_labels: Optional[List[int]] = None,

        **kwargs,
    ) -> AugmentationOutput:
=======
        seed_sample_size: Optional[int] = None,
        seed_timeseries: Optional[TensorLike] = None,
        **kwargs,
    ) -> TensorLike:
>>>>>>> 702b269e
        """
        Parameters
        ----------
        X : TensorLike, the timeseries dataset
        y : TensorLike or None, the classes
        n_samples : int, number of samples to generate (per class, if y is given)
<<<<<<< HEAD
        num_initial_samples : int or None (default: None)
            The number of timeseries to draw (per class) from the dataset before computing DTW_BA.
            If None, use the entire set (per class).
        initial_timeseries : array or None (default: None)
            Initial timesteries to start from for the optimization process, with shape (original_size, d).
            In case y is given, the shape of initial_timeseries is assumed to be (n_classes, original_size, d)
        initial_labels: array or None (default: None)
            TODO
=======
        seed_sample_size : int or None (default: None)
            The number of timeseries to draw (per class) from the dataset before computing DTW_BA.
            If None, use the entire set (per class).
        seed_timeseries : array or None (default: None)
            Initial timesteries to start from for the optimization process, with shape (original_size, d).
            In case y is given, the shape of seed_timeseries is assumed to be (n_classes, original_size, d)
>>>>>>> 702b269e
        Returns
        -------
        np.array of shape (n_samples, original_size, d) if y is None
            or (n_classes * n_samples, original_size, d),
            and np.array of labels (or None)
        """
<<<<<<< HEAD
        assert initial_timeseries is None or len(initial_timeseries) == n_samples
        has_labels = y is not None

        if isinstance(X, list):
            X = np.asarray(X)

        if isinstance(y, list):
            y = np.asarray(y)

        random_samples = random.choices(range(X.shape[0]), k=n_samples)
        if initial_timeseries is None:
            initial_timeseries = X[random_samples]
        if has_labels:
            if initial_labels is None:
                initial_labels = y[random_samples]

            y_new = []
            X_new = []
            unique_lables = np.unique(initial_labels)
            for i, label in enumerate(unique_lables):
                logger.debug(f"DTWBA Class {label}...")
                cur_initial_timeseries = initial_timeseries[np.ravel(initial_labels) == label]
                n_samples_per_label = len(cur_initial_timeseries)
                X_class = X[np.ravel(y) == label]
                y_new += [label] * n_samples_per_label
                X_new.append(
                    self._dtwba(
                        X_subset=X_class,
                        n_samples=n_samples_per_label,
                        num_initial_samples=num_initial_samples,
                        initial_timeseries=cur_initial_timeseries,
                        **kwargs,
                    )
                )
            return np.concatenate(X_new), np.array(y_new).reshape(-1, 1)
        else:
            return self._dtwba(
                X_subset=X,
                n_samples=n_samples,
                num_initial_samples=num_initial_samples,
                initial_timeseries=initial_timeseries,
=======
        self.data = X
        _has_labels = y is not None
        if _has_labels:
            self.labels = y
            _unique_classes = sorted(np.unique(y))
            _y = []
            _X = []
            for i, _label in enumerate(_unique_classes):
                logger.info(f"Class {_label}...")
                _X_class = X[np.ravel(y) == _label]
                _seed_timeseries = None
                if seed_timeseries is not None:
                    _seed_timeseries = seed_timeseries[i]
                _y += [_label] * n_samples
                _X.append(
                    self._dtwba(
                        X_subset=_X_class,
                        n_synth_samples=n_samples,
                        seed_sample_size=seed_sample_size,
                        seed_timeseries=_seed_timeseries,
                        **kwargs,
                    )
                )
            return np.concatenate(_X), np.array(_y).reshape(-1, 1)
        else:
            return self._dtwba(
                X_subset=X,
                n_synth_samples=n_samples,
                seed_sample_size=seed_sample_size,
                seed_timeseries=seed_timeseries,
>>>>>>> 702b269e
                **kwargs,
            )

    def _dtwba(
        self,
        X_subset: TensorLike,
<<<<<<< HEAD
        n_samples: int,
        num_initial_samples: Optional[int],
        initial_timeseries: Optional[TensorLike],
        **kwargs,
    ) -> npt.NDArray:
        samples = []
        for i, st in enumerate(initial_timeseries):
            samples.append(
                dtw_barycenter.dba(
                    s=X_subset,
                    c=st,
                    nb_initial_samples=num_initial_samples,
                    # TODO: use_c=True,
                    **kwargs,
                )
            )
        return np.array(samples)
=======
        n_synth_samples: int,
        seed_sample_size: Optional[int],
        seed_timeseries: Optional[TensorLike],
        **kwargs,
    ):
        _samples = []
        for _ in range(n_synth_samples):
            _samples.append(
                dtw_barycenter.dba(
                    s=X_subset,
                    c=seed_timeseries,
                    nb_initial_samples=seed_sample_size,
                    **kwargs,
                )
            )
        return np.array(_samples)
>>>>>>> 702b269e
<|MERGE_RESOLUTION|>--- conflicted
+++ resolved
@@ -4,11 +4,7 @@
 import random
 import scipy.interpolate
 from dtaidistance import dtw_barycenter
-<<<<<<< HEAD
 from typing import List, Dict, Any, Optional, Tuple, Union
-=======
-from typing import List, Dict, Any, Optional
->>>>>>> 702b269e
 from tensorflow.python.types.core import TensorLike
 
 import logging
@@ -34,11 +30,7 @@
 
     def generate(
         self, X: TensorLike, y: Optional[TensorLike] = None, n_samples: int = 1
-<<<<<<< HEAD
     ) -> AugmentationOutput:
-=======
-    ) -> TensorLike:
->>>>>>> 702b269e
         raise NotImplementedError
 
 
@@ -78,7 +70,6 @@
     ):
         super(GaussianNoise, self).__init__(per_feature)
 
-<<<<<<< HEAD
     def generate(self, X: TensorLike, y: Optional[TensorLike] = None, n_samples: int = 1,
                  mean: float = 0, variance: float = 1.0,) -> AugmentationOutput:
         """
@@ -102,22 +93,13 @@
         :return: Augmented data tensor of shape (n_samples, n_timesteps, n_features) and optionally augmented labels if 'y' is provided.
         :rtype: Union[TensorLike, Tuple[TensorLike, TensorLike]]
         """
-=======
-    def generate(
-        self, X: TensorLike, y: Optional[TensorLike] = None, n_samples: int = 1
-    ) -> TensorLike:
->>>>>>> 702b269e
         seeds_idx = self._get_seeds(total_num=X.shape[0], n_seeds=n_samples)
 
         sigma = variance**0.5
         has_labels = y is not None
         if self.per_channel:
             gauss = np.random.normal(
-<<<<<<< HEAD
                 mean, sigma, (n_samples, X.shape[1], X.shape[2])
-=======
-                self.mean, sigma, (n_samples, X.shape[1], X.shape[2])
->>>>>>> 702b269e
             )
         else:
             gauss = np.random.normal(mean, sigma, (n_samples, X.shape[1]))
@@ -143,7 +125,6 @@
     ):
         super(SliceAndShuffle, self).__init__(per_feature)
 
-<<<<<<< HEAD
     def generate(self, X: TensorLike, y: Optional[TensorLike] = None, n_samples: int = 1, n_segments: int = 2) -> AugmentationOutput:
         """
         Generate synthetic data using Slice-And-Shuffle strategy. Slices are randomly selected.
@@ -164,12 +145,6 @@
         :rtype: Union[TensorLike, Tuple[TensorLike, TensorLike]]
         """
         assert 0 < n_segments <= X.shape[1]
-=======
-    def generate(
-        self, X: TensorLike, y: Optional[TensorLike] = None, n_samples: int = 1
-    ) -> TensorLike:
-        assert 0 < self.n_segments < X.shape[1]
->>>>>>> 702b269e
 
         seeds_idx = self._get_seeds(total_num=X.shape[0], n_seeds=n_samples)
 
@@ -215,18 +190,10 @@
     def _n_repeats(self, n: int, total_num: int) -> int:
         return math.ceil(n / total_num)
 
-<<<<<<< HEAD
     def generate(self, X: TensorLike, y: Optional[TensorLike] = None, n_samples: int = 1) -> AugmentationOutput:
         """
         Generate synthetic data using Shuffle strategy.
         Features are randomly shuffled to generate novel samples.
-=======
-    def generate(
-        self, X: TensorLike, y: Optional[TensorLike] = None, n_samples: int = 1
-    ) -> TensorLike:
-        seeds_idx = self._get_seeds(X.shape[0], n_samples)
-        n_features = X.shape[2]
->>>>>>> 702b269e
 
         :param X: Input data tensor of shape (n_data, n_timesteps, n_features).
         :type X: TensorLike
@@ -274,7 +241,6 @@
     def __init__(self):
         super(MagnitudeWarping, self).__init__(per_feature=False)
 
-<<<<<<< HEAD
     def generate(self, X: TensorLike, y: Optional[TensorLike] = None, n_samples: int = 1, sigma: float = 0.2, n_knots: int = 4) -> AugmentationOutput:
         """
         Generates augmented samples via MagnitudeWarping for (X, y)
@@ -297,33 +263,15 @@
         :return: Augmented data tensor of shape (n_samples, n_timesteps, n_features) and optionally augmented labels if 'y' is provided.
         :rtype: Union[TensorLike, Tuple[TensorLike, TensorLike]]
         """
-=======
-    def generate(
-        self,
-        X: TensorLike,
-        y: Optional[TensorLike] = None,
-        n_samples: int = 1,
-        sigma: float = 0.2,
-        knot: int = 4,
-    ) -> TensorLike:
->>>>>>> 702b269e
         n_data = X.shape[0]
         n_timesteps = X.shape[1]
         n_features = X.shape[2]
 
         orig_steps = np.arange(n_timesteps)
-<<<<<<< HEAD
         random_warps = np.random.normal(loc=1.0, scale=sigma, size=(n_samples, n_knots + 2, n_features))
         warp_steps = (np.ones(
             (n_features, 1)) * (np.linspace(0, n_timesteps - 1., num=n_knots + 2))).T
-=======
-        random_warps = np.random.normal(
-            loc=1.0, scale=sigma, size=(n_samples, knot + 2, n_features)
-        )
-        warp_steps = (
-            np.ones((n_features, 1)) * (np.linspace(0, n_timesteps - 1.0, num=knot + 2))
-        ).T
->>>>>>> 702b269e
+
         result = np.zeros((n_samples, n_timesteps, n_features))
         has_labels = y is not None
 
@@ -357,7 +305,6 @@
     def __init__(self):
         super(WindowWarping, self).__init__(per_feature=False)
 
-<<<<<<< HEAD
     def generate(self, X: TensorLike, y: Optional[TensorLike] = None, window_ratio: float = 0.2, scales: Tuple = (0.25, 1.0), n_samples: int = 1) -> AugmentationOutput:
         """
         Generates augmented samples via MagnitudeWarping for (X, y)
@@ -382,29 +329,12 @@
         :return: Augmented data tensor of shape (n_samples, n_timesteps, n_features) and optionally augmented labels if 'y' is provided.
         :rtype: Union[TensorLike, Tuple[TensorLike, TensorLike]]
         """
-=======
-    def generate(
-        self,
-        X: TensorLike,
-        y: Optional[TensorLike] = None,
-        window_ratio=0.2,
-        scales=[0.25, 1.0],
-        n_samples=1,
-    ):
->>>>>>> 702b269e
         n_data = X.shape[0]
         n_timesteps = X.shape[1]
         n_features = X.shape[2]
 
         scales_per_sample = np.random.choice(scales, n_samples)
         warp_size = max(np.round(window_ratio * n_timesteps).astype(np.int64), 1)
-<<<<<<< HEAD
-=======
-        window_starts = np.random.randint(
-            low=0, high=n_timesteps - warp_size, size=(n_samples)
-        )
-        window_ends = window_starts + warp_size
->>>>>>> 702b269e
 
         result = np.zeros((n_samples, n_timesteps, n_features))
         result_y = np.zeros((n_samples, 1))
@@ -418,13 +348,7 @@
             random_sample = X[random_sample_id]
 
             for dim in range(n_features):
-<<<<<<< HEAD
                 start_seg = random_sample[:window_starts[i], dim]
-=======
-                random_sample_id = random.randint(0, n_data - 1)
-                random_sample = X[random_sample_id]
-                start_seg = random_sample[: window_starts[i], dim]
->>>>>>> 702b269e
                 warp_ts_size = max(round(warp_size * scales_per_sample[i]), 1)
                 window_seg = np.interp(
                     x=np.linspace(0, warp_size - 1, num=warp_ts_size),
@@ -464,36 +388,24 @@
 
     def __init__(self):
         super(DTWBarycentricAveraging, self).__init__(per_feature=False)
-<<<<<<< HEAD
-=======
-        self.data = None
->>>>>>> 702b269e
 
     def generate(
         self,
         X: TensorLike,
         y: Optional[TensorLike] = None,
         n_samples: int = 1,
-<<<<<<< HEAD
         num_initial_samples: Optional[int] = None,
         initial_timeseries: Optional[List[TensorLike]] = None,
         initial_labels: Optional[List[int]] = None,
 
         **kwargs,
     ) -> AugmentationOutput:
-=======
-        seed_sample_size: Optional[int] = None,
-        seed_timeseries: Optional[TensorLike] = None,
-        **kwargs,
-    ) -> TensorLike:
->>>>>>> 702b269e
         """
         Parameters
         ----------
         X : TensorLike, the timeseries dataset
         y : TensorLike or None, the classes
         n_samples : int, number of samples to generate (per class, if y is given)
-<<<<<<< HEAD
         num_initial_samples : int or None (default: None)
             The number of timeseries to draw (per class) from the dataset before computing DTW_BA.
             If None, use the entire set (per class).
@@ -502,21 +414,12 @@
             In case y is given, the shape of initial_timeseries is assumed to be (n_classes, original_size, d)
         initial_labels: array or None (default: None)
             TODO
-=======
-        seed_sample_size : int or None (default: None)
-            The number of timeseries to draw (per class) from the dataset before computing DTW_BA.
-            If None, use the entire set (per class).
-        seed_timeseries : array or None (default: None)
-            Initial timesteries to start from for the optimization process, with shape (original_size, d).
-            In case y is given, the shape of seed_timeseries is assumed to be (n_classes, original_size, d)
->>>>>>> 702b269e
         Returns
         -------
         np.array of shape (n_samples, original_size, d) if y is None
             or (n_classes * n_samples, original_size, d),
             and np.array of labels (or None)
         """
-<<<<<<< HEAD
         assert initial_timeseries is None or len(initial_timeseries) == n_samples
         has_labels = y is not None
 
@@ -558,45 +461,12 @@
                 n_samples=n_samples,
                 num_initial_samples=num_initial_samples,
                 initial_timeseries=initial_timeseries,
-=======
-        self.data = X
-        _has_labels = y is not None
-        if _has_labels:
-            self.labels = y
-            _unique_classes = sorted(np.unique(y))
-            _y = []
-            _X = []
-            for i, _label in enumerate(_unique_classes):
-                logger.info(f"Class {_label}...")
-                _X_class = X[np.ravel(y) == _label]
-                _seed_timeseries = None
-                if seed_timeseries is not None:
-                    _seed_timeseries = seed_timeseries[i]
-                _y += [_label] * n_samples
-                _X.append(
-                    self._dtwba(
-                        X_subset=_X_class,
-                        n_synth_samples=n_samples,
-                        seed_sample_size=seed_sample_size,
-                        seed_timeseries=_seed_timeseries,
-                        **kwargs,
-                    )
-                )
-            return np.concatenate(_X), np.array(_y).reshape(-1, 1)
-        else:
-            return self._dtwba(
-                X_subset=X,
-                n_synth_samples=n_samples,
-                seed_sample_size=seed_sample_size,
-                seed_timeseries=seed_timeseries,
->>>>>>> 702b269e
                 **kwargs,
             )
 
     def _dtwba(
         self,
         X_subset: TensorLike,
-<<<<<<< HEAD
         n_samples: int,
         num_initial_samples: Optional[int],
         initial_timeseries: Optional[TensorLike],
@@ -613,22 +483,4 @@
                     **kwargs,
                 )
             )
-        return np.array(samples)
-=======
-        n_synth_samples: int,
-        seed_sample_size: Optional[int],
-        seed_timeseries: Optional[TensorLike],
-        **kwargs,
-    ):
-        _samples = []
-        for _ in range(n_synth_samples):
-            _samples.append(
-                dtw_barycenter.dba(
-                    s=X_subset,
-                    c=seed_timeseries,
-                    nb_initial_samples=seed_sample_size,
-                    **kwargs,
-                )
-            )
-        return np.array(_samples)
->>>>>>> 702b269e
+        return np.array(samples)