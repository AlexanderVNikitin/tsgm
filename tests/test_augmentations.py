--- conflicted
+++ resolved
@@ -81,7 +81,6 @@
     assert np.allclose(ys_gen, np.ones((17, 1)))
 
 
-<<<<<<< HEAD
 @pytest.mark.parametrize("initial_labels", [[0] * 17, None])
 def test_dtw_ba(initial_labels):
     xs = np.array([[[1, 2, 3, 4], [1, 2, 3, 4]], [[1, 2, 3, 4], [1, 2, 3, 4]]])
@@ -89,17 +88,4 @@
     dtw_ba_aug = tsgm.models.augmentations.DTWBarycentricAveraging()
     xs_gen, ys_gen = dtw_ba_aug.generate(X=xs, y=ys, n_samples=17, initial_labels=initial_labels)
     assert xs_gen.shape == (17, 2, 4)
-    assert ys_gen.shape == (17, 1)
-
-    # TODO: check values
-=======
-def test_dtw_ba():
-    xs = np.array([[[1, 2, 3, 4], [1, 2, 3, 4]]])
-    ys = np.ones((xs.shape[0], 1))
-    dtw_ba_aug = tsgm.models.augmentations.DTWBarycentricAveraging()
-    xs_gen, ys_gen = dtw_ba_aug.generate(X=xs, y=ys, n_samples=17)
-    assert xs_gen.shape == (17, 2, 4)
-    assert ys_gen.shape == (17, 1)
-    assert np.allclose(ys_gen, np.ones((17, 1)))
-    assert np.allclose(xs_gen, xs)
->>>>>>> 702b269e
+    assert ys_gen.shape == (17, 1)