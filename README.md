--- conflicted
+++ resolved
@@ -30,33 +30,7 @@
 pip install tsgm
 ```
 
-<<<<<<< HEAD
-#### For contributors
-```bash
-git clone github.com/AlexanderVNikitin/tsgm
-cd tsgm
-pip install -e .
-```
 
-Run tests:
-```bash
-python -m pytest
-```
-
-To check static typing:
-```bash
-mypy
-```
-
-## CLI
-We provide two CLIs for convenient synthetic data generation:
-- `tsgm-gd` generates data by a stored sample,
-- `tsgm-eval` evaluates the generated time series.
-
-Use `tsgm-gd --help` or `tsgm-eval --help` for documentation.
-
-=======
->>>>>>> d03ef8c4
 ## Train your generative model
 For more examples, see [our tutorials](./tutorials).
 ```python
@@ -98,12 +72,12 @@
 ```bash
 git clone github.com/AlexanderVNikitin/tsgm
 cd tsgm
-make install
+pip install -e .
 ```
 
 Run tests:
 ```bash
-make test
+python -m pytest
 ```
 
 To check static typing:
@@ -117,6 +91,7 @@
 - `tsgm-eval` evaluates the generated time series.
 
 Use `tsgm-gd --help` or `tsgm-eval --help` for documentation.
+
 
 ## Datasets
 TSGM provides API for convenient use of many time-series datasets (currently more than 15 datasets). The comprehensive list of the datasets in the [documentation](https://tsgm.readthedocs.io/en/latest/guides/datasets.html)
